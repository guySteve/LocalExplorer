<script>
<<<<<<< HEAD
import { createEventDispatcher } from 'svelte';
import { fade, fly } from 'svelte/transition';

export let forecastData = [];
export let visible = false;

const dispatch = createEventDispatcher();

function handleBackdropClick(e) {
if (e.target === e.currentTarget) {
dispatch('close');
}
}

function getWeatherIcon(condition) {
const icons = {
'clear': '☀️',
'clouds': '☁️',
'rain': '🌧️',
'snow': '❄️',
'thunderstorm': '⛈️',
'drizzle': '🌦️',
'mist': '🌫️',
'fog': '🌫️'
};
const key = Object.keys(icons).find(k => condition.toLowerCase().includes(k));
return icons[key] || '🌤️';
}

function formatDate(dateStr) {
const date = new Date(dateStr);
return date.toLocaleDateString('en-US', { weekday: 'short', month: 'short', day: 'numeric' });
}
</script>

<div class="modal" class:active={visible} on:click={handleBackdropClick} transition:fade={{ duration: 200 }} role="dialog" aria-modal="true" tabindex="-1" on:keydown={(e) => e.key === 'Escape' && dispatch('close')}>
<div class="modal-content" transition:fly={{ y: 50, duration: 300 }} role="document">
<div class="modal-header">
<h3>Weekly Forecast</h3>
<button class="close-btn" on:click={() => dispatch('close')} type="button">×</button>
</div>

{#if forecastData.length === 0}
<div class="empty-state">
<p>No forecast data available</p>
</div>
{:else}
<div class="forecast-grid">
{#each forecastData as day, i}
<div class="forecast-day" transition:fly={{ y: 20, duration: 300, delay: i * 50 }}>
<div class="day-name">{formatDate(day.date)}</div>
<div class="day-icon">{getWeatherIcon(day.condition)}</div>
<div class="day-temp">
<span class="temp-high">{Math.round(day.tempHigh)}°</span>
<span class="temp-low">{Math.round(day.tempLow)}°</span>
</div>
<div class="day-condition">{day.condition}</div>
</div>
{/each}
</div>
{/if}
</div>
=======
	import { createEventDispatcher } from 'svelte';
	import { fade, fly } from 'svelte/transition';
	
	const dispatch = createEventDispatcher();
	
	// Props
	let { visible = false, forecastData = [] } = $props();
	
	function handleBackdropClick(e) {
		if (e.target === e.currentTarget) {
			dispatch('close');
		}
	}
	
	function getWeatherIcon(condition) {
		const icons = {
			'clear': '☀️',
			'clouds': '☁️',
			'rain': '🌧️',
			'snow': '❄️',
			'thunderstorm': '⛈️',
			'drizzle': '🌦️',
			'mist': '🌫️',
			'fog': '🌫️'
		};
		const key = Object.keys(icons).find(k => condition.toLowerCase().includes(k));
		return icons[key] || '🌤️';
	}
	
	function formatDate(dateStr) {
		const date = new Date(dateStr);
		return date.toLocaleDateString('en-US', { weekday: 'short', month: 'short', day: 'numeric' });
	}
</script>

{#if visible}
<div class="modal active" on:click={handleBackdropClick} transition:fade={{ duration: 200 }} role="dialog" aria-modal="true" tabindex="-1" on:keydown={(e) => e.key === 'Escape' && dispatch('close')}>
	<div class="modal-content" transition:fly={{ y: 50, duration: 300 }} role="document">
		<div class="modal-header">
			<h3>Weekly Forecast</h3>
			<button class="close-btn" on:click={() => dispatch('close')} type="button">×</button>
		</div>
		
		{#if forecastData.length === 0}
			<div class="empty-state">
				<p>No forecast data available</p>
			</div>
		{:else}
			<div class="forecast-grid">
				{#each forecastData as day, i}
					<div class="forecast-day" transition:fly={{ y: 20, duration: 300, delay: i * 50 }}>
						<div class="day-name">{formatDate(day.date)}</div>
						<div class="day-icon">{getWeatherIcon(day.condition)}</div>
						<div class="day-temp">
							<span class="temp-high">{Math.round(day.tempHigh)}°</span>
							<span class="temp-low">{Math.round(day.tempLow)}°</span>
						</div>
						<div class="day-condition">{day.condition}</div>
					</div>
				{/each}
			</div>
		{/if}
	</div>
>>>>>>> b0318bb3
</div>
{/if}

<style>
.empty-state {
text-align: center;
padding: 3rem 2rem;
color: var(--card);
}

.forecast-grid {
display: grid;
grid-template-columns: repeat(auto-fit, minmax(120px, 1fr));
gap: 1rem;
padding: 0.5rem 0;
}

.forecast-day {
background: linear-gradient(135deg, rgba(255, 255, 255, 0.05) 0%, rgba(255, 255, 255, 0.02) 100%);
backdrop-filter: blur(10px);
border: 1px solid rgba(200, 121, 65, 0.2);
border-radius: var(--button-radius, 12px);
padding: 1.2rem 0.8rem;
text-align: center;
transition: all 0.3s cubic-bezier(0.4, 0, 0.2, 1);
box-shadow: 0 2px 8px rgba(0, 0, 0, 0.1);
}

.forecast-day:hover {
transform: translateY(-4px);
box-shadow: 0 8px 20px rgba(0, 0, 0, 0.15);
border-color: var(--primary);
}

.day-name {
color: var(--card);
font-weight: 600;
font-size: 0.9rem;
margin-bottom: 0.5rem;
}

.day-icon {
font-size: 2.5rem;
margin: 0.5rem 0;
animation: float 3s ease-in-out infinite;
}

@keyframes float {
0%, 100% {
transform: translateY(0);
}
50% {
transform: translateY(-5px);
}
}

.day-temp {
display: flex;
justify-content: center;
gap: 0.5rem;
margin: 0.8rem 0 0.5rem;
font-weight: 600;
}

.temp-high {
color: var(--primary);
font-size: 1.1rem;
}

.temp-low {
color: var(--card);
opacity: 0.7;
font-size: 0.95rem;
}

.day-condition {
color: var(--card);
opacity: 0.8;
font-size: 0.85rem;
margin-top: 0.4rem;
}
</style><|MERGE_RESOLUTION|>--- conflicted
+++ resolved
@@ -1,68 +1,4 @@
 <script>
-<<<<<<< HEAD
-import { createEventDispatcher } from 'svelte';
-import { fade, fly } from 'svelte/transition';
-
-export let forecastData = [];
-export let visible = false;
-
-const dispatch = createEventDispatcher();
-
-function handleBackdropClick(e) {
-if (e.target === e.currentTarget) {
-dispatch('close');
-}
-}
-
-function getWeatherIcon(condition) {
-const icons = {
-'clear': '☀️',
-'clouds': '☁️',
-'rain': '🌧️',
-'snow': '❄️',
-'thunderstorm': '⛈️',
-'drizzle': '🌦️',
-'mist': '🌫️',
-'fog': '🌫️'
-};
-const key = Object.keys(icons).find(k => condition.toLowerCase().includes(k));
-return icons[key] || '🌤️';
-}
-
-function formatDate(dateStr) {
-const date = new Date(dateStr);
-return date.toLocaleDateString('en-US', { weekday: 'short', month: 'short', day: 'numeric' });
-}
-</script>
-
-<div class="modal" class:active={visible} on:click={handleBackdropClick} transition:fade={{ duration: 200 }} role="dialog" aria-modal="true" tabindex="-1" on:keydown={(e) => e.key === 'Escape' && dispatch('close')}>
-<div class="modal-content" transition:fly={{ y: 50, duration: 300 }} role="document">
-<div class="modal-header">
-<h3>Weekly Forecast</h3>
-<button class="close-btn" on:click={() => dispatch('close')} type="button">×</button>
-</div>
-
-{#if forecastData.length === 0}
-<div class="empty-state">
-<p>No forecast data available</p>
-</div>
-{:else}
-<div class="forecast-grid">
-{#each forecastData as day, i}
-<div class="forecast-day" transition:fly={{ y: 20, duration: 300, delay: i * 50 }}>
-<div class="day-name">{formatDate(day.date)}</div>
-<div class="day-icon">{getWeatherIcon(day.condition)}</div>
-<div class="day-temp">
-<span class="temp-high">{Math.round(day.tempHigh)}°</span>
-<span class="temp-low">{Math.round(day.tempLow)}°</span>
-</div>
-<div class="day-condition">{day.condition}</div>
-</div>
-{/each}
-</div>
-{/if}
-</div>
-=======
 	import { createEventDispatcher } from 'svelte';
 	import { fade, fly } from 'svelte/transition';
 	
@@ -126,86 +62,85 @@
 			</div>
 		{/if}
 	</div>
->>>>>>> b0318bb3
 </div>
 {/if}
 
 <style>
-.empty-state {
-text-align: center;
-padding: 3rem 2rem;
-color: var(--card);
-}
-
-.forecast-grid {
-display: grid;
-grid-template-columns: repeat(auto-fit, minmax(120px, 1fr));
-gap: 1rem;
-padding: 0.5rem 0;
-}
-
-.forecast-day {
-background: linear-gradient(135deg, rgba(255, 255, 255, 0.05) 0%, rgba(255, 255, 255, 0.02) 100%);
-backdrop-filter: blur(10px);
-border: 1px solid rgba(200, 121, 65, 0.2);
-border-radius: var(--button-radius, 12px);
-padding: 1.2rem 0.8rem;
-text-align: center;
-transition: all 0.3s cubic-bezier(0.4, 0, 0.2, 1);
-box-shadow: 0 2px 8px rgba(0, 0, 0, 0.1);
-}
-
-.forecast-day:hover {
-transform: translateY(-4px);
-box-shadow: 0 8px 20px rgba(0, 0, 0, 0.15);
-border-color: var(--primary);
-}
-
-.day-name {
-color: var(--card);
-font-weight: 600;
-font-size: 0.9rem;
-margin-bottom: 0.5rem;
-}
-
-.day-icon {
-font-size: 2.5rem;
-margin: 0.5rem 0;
-animation: float 3s ease-in-out infinite;
-}
-
-@keyframes float {
-0%, 100% {
-transform: translateY(0);
-}
-50% {
-transform: translateY(-5px);
-}
-}
-
-.day-temp {
-display: flex;
-justify-content: center;
-gap: 0.5rem;
-margin: 0.8rem 0 0.5rem;
-font-weight: 600;
-}
-
-.temp-high {
-color: var(--primary);
-font-size: 1.1rem;
-}
-
-.temp-low {
-color: var(--card);
-opacity: 0.7;
-font-size: 0.95rem;
-}
-
-.day-condition {
-color: var(--card);
-opacity: 0.8;
-font-size: 0.85rem;
-margin-top: 0.4rem;
-}
+	.empty-state {
+		text-align: center;
+		padding: 3rem 2rem;
+		color: var(--card);
+	}
+	
+	.forecast-grid {
+		display: grid;
+		grid-template-columns: repeat(auto-fit, minmax(120px, 1fr));
+		gap: 1rem;
+		padding: 0.5rem 0;
+	}
+	
+	.forecast-day {
+		background: linear-gradient(135deg, rgba(255, 255, 255, 0.05) 0%, rgba(255, 255, 255, 0.02) 100%);
+		backdrop-filter: blur(10px);
+		border: 1px solid rgba(200, 121, 65, 0.2);
+		border-radius: var(--button-radius, 12px);
+		padding: 1.2rem 0.8rem;
+		text-align: center;
+		transition: all 0.3s cubic-bezier(0.4, 0, 0.2, 1);
+		box-shadow: 0 2px 8px rgba(0, 0, 0, 0.1);
+	}
+	
+	.forecast-day:hover {
+		transform: translateY(-4px);
+		box-shadow: 0 8px 20px rgba(0, 0, 0, 0.15);
+		border-color: var(--primary);
+	}
+	
+	.day-name {
+		color: var(--card);
+		font-weight: 600;
+		font-size: 0.9rem;
+		margin-bottom: 0.5rem;
+	}
+	
+	.day-icon {
+		font-size: 2.5rem;
+		margin: 0.5rem 0;
+		animation: float 3s ease-in-out infinite;
+	}
+	
+	@keyframes float {
+		0%, 100% {
+			transform: translateY(0);
+		}
+		50% {
+			transform: translateY(-5px);
+		}
+	}
+	
+	.day-temp {
+		display: flex;
+		justify-content: center;
+		gap: 0.5rem;
+		margin: 0.8rem 0 0.5rem;
+		font-weight: 600;
+	}
+	
+	.temp-high {
+		color: var(--primary);
+		font-size: 1.1rem;
+	}
+	
+	.temp-low {
+		color: var(--card);
+		opacity: 0.7;
+		font-size: 0.95rem;
+	}
+	
+	.day-condition {
+		color: var(--card);
+		opacity: 0.8;
+		font-size: 0.85rem;
+		margin-top: 0.4rem;
+	}
 </style>