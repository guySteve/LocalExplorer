<script>
<<<<<<< HEAD
import { createEventDispatcher } from 'svelte';
import { fade, fly } from 'svelte/transition';
import { currentTheme } from '$lib/stores/appState';

export let visible = false;

const dispatch = createEventDispatcher();

function handleBackdropClick(e) {
if (e.target === e.currentTarget) {
dispatch('close');
}
}

// Theme selection
const themes = [
{ value: 'naval', label: 'Polished Sailor' },
{ value: 'sunset', label: 'Sunset Cruise' },
{ value: 'neon', label: 'Neon City Lights' },
{ value: 'arctic', label: 'Arctic Dawn' },
{ value: 'highseas', label: 'High Seas Neon' },
{ value: 'aurora', label: 'Aurora Mist' },
{ value: 'arcane', label: 'Arcane Nightfall' },
{ value: 'solstice', label: 'Solstice Glow' },
{ value: 'evergreen', label: 'Evergreen Trails' },
{ value: 'voyager', label: 'Celestial Voyager' },
{ value: 'monochrome', label: 'Monochrome Focus' },
{ value: 'playful', label: 'Playful Pop' },
{ value: 'retro90', label: 'Retro Arcade 90s' },
{ value: 'groove70', label: 'Sunburst 70s' },
{ value: 'mojave', label: 'Mojave Drift' },
{ value: 'atomic50', label: 'Atomic Age 50s' },
{ value: 'psychedelic60', label: 'Psychedelic 60s' },
{ value: 'arcade80', label: 'Arcade 80s' },
{ value: 'y2k00', label: 'Y2K 2000s' },
{ value: 'metro10', label: 'Metro 2010s' },
{ value: 'sushi', label: 'Sushi Bar' },
{ value: 'bbq', label: 'BBQ Pit' },
{ value: 'cafe', label: 'Coffee Café' }
];
</script>

<div id="settingsPanel" class="modal" class:active={visible} on:click={handleBackdropClick} transition:fade={{ duration: 200 }} role="dialog" aria-modal="true" tabindex="-1" on:keydown={(e) => e.key === 'Escape' && dispatch('close')}>
<div class="modal-content" transition:fly={{ y: 50, duration: 300 }} role="document">
<div class="modal-header">
<h3>Settings</h3>
<button class="close-btn" on:click={() => dispatch('close')} type="button">×</button>
</div>
<div class="setting-group">
<label for="themeSelect">Theme</label>
<select id="themeSelect" bind:value={$currentTheme}>
{#each themes as theme}
<option value={theme.value}>{theme.label}</option>
{/each}
</select>
<span class="setting-hint">Pick a style and we will remember it for next time.</span>
</div>
</div>
=======
	import { createEventDispatcher, onMount } from 'svelte';
	import { currentTheme, selectedVoiceUri, showBirdSightings, sassyWeatherMode, voiceNavigationEnabled } from '$lib/stores/appState';
	import { browser } from '$app/environment';
	
	const dispatch = createEventDispatcher();
	
	// Props
	let { visible = false } = $props();
	
	function handleBackdropClick(e) {
		if (e.target === e.currentTarget) {
			dispatch('close');
		}
	}
	
	// Theme selection
	const themes = [
		{ value: 'naval', label: 'Polished Sailor' },
		{ value: 'sunset', label: 'Sunset Cruise' },
		{ value: 'neon', label: 'Neon City Lights' },
		{ value: 'arctic', label: 'Arctic Dawn' },
		{ value: 'highseas', label: 'High Seas Neon' },
		{ value: 'aurora', label: 'Aurora Mist' },
		{ value: 'arcane', label: 'Arcane Nightfall' },
		{ value: 'solstice', label: 'Solstice Glow' },
		{ value: 'evergreen', label: 'Evergreen Trails' },
		{ value: 'voyager', label: 'Celestial Voyager' },
		{ value: 'monochrome', label: 'Monochrome Focus' },
		{ value: 'playful', label: 'Playful Pop' },
		{ value: 'retro90', label: 'Retro Arcade 90s' },
		{ value: 'groove70', label: 'Sunburst 70s' },
		{ value: 'mojave', label: 'Mojave Drift' },
		{ value: 'atomic50', label: 'Atomic Age 50s' },
		{ value: 'psychedelic60', label: 'Psychedelic 60s' },
		{ value: 'arcade80', label: 'Arcade 80s' },
		{ value: 'y2k00', label: 'Y2K 2000s' },
		{ value: 'metro10', label: 'Metro 2010s' },
		{ value: 'sushi', label: 'Sushi Bar' },
		{ value: 'bbq', label: 'BBQ Pit' },
		{ value: 'cafe', label: 'Coffee Café' }
	];

	let availableVoices = [];
	let selectedVoice = '';
	let voicesChangedHandler = null;

	onMount(() => {
		if (browser) {
			loadVoices();
		}

		const unsubscribeVoice = selectedVoiceUri.subscribe(uri => {
			selectedVoice = uri;
		});

		return () => {
			if (browser && window.speechSynthesis && voicesChangedHandler) {
				window.speechSynthesis.removeEventListener('voiceschanged', voicesChangedHandler);
			}
			unsubscribeVoice();
		};
	});

	function loadVoices() {
		if (!browser || !window.speechSynthesis) return;

		const getVoices = () => {
			availableVoices = window.speechSynthesis.getVoices();
		};

		getVoices();
		
		if (window.speechSynthesis.onvoiceschanged !== undefined) {
			voicesChangedHandler = getVoices;
			window.speechSynthesis.addEventListener('voiceschanged', voicesChangedHandler);
		}
	}

	function handleBirdToggle() {
		const next = !$showBirdSightings;
		showBirdSightings.set(next);
		dispatch('settingsChanged', { showBirds: next });
	}

	function handleSassyToggle() {
		const next = !$sassyWeatherMode;
		sassyWeatherMode.set(next);
		dispatch('settingsChanged', { sassyWeather: next });
	}

	function handleVoiceToggle() {
		const next = !$voiceNavigationEnabled;
		voiceNavigationEnabled.set(next);
		dispatch('settingsChanged', { voiceEnabled: next });
	}

	function handleVoiceChange() {
		selectedVoiceUri.set(selectedVoice);
	}
	
function handleClose() {
	dispatch('close');
}
</script>

{#if visible}
<div id="settingsPanel" class="modal active" on:click={handleBackdropClick} role="dialog" aria-modal="true" tabindex="-1" on:keydown={(e) => e.key === 'Escape' && handleClose()}>
	<div class="modal-content" role="document">
		<div class="modal-header">
			<h3>Settings</h3>
			<button class="close-btn" on:click={handleClose} type="button">×</button>
		</div>		<div class="setting-group">
			<label for="themeSelect">Theme</label>
			<select id="themeSelect" bind:value={$currentTheme}>
				{#each themes as theme}
					<option value={theme.value}>{theme.label}</option>
				{/each}
			</select>
			<span class="setting-hint">Pick a style and we will remember it for next time.</span>
		</div>

		<div class="setting-group">
			<div class="setting-toggle">
				<label for="birdToggle">
					<span class="setting-label">Show Bird Sightings</span>
					<span class="setting-description">Display recent bird sightings in weather widget</span>
				</label>
				<button 
					id="birdToggle"
					class="toggle-btn {$showBirdSightings ? 'active' : ''}" 
					on:click={handleBirdToggle}
					aria-label="Toggle bird sightings"
					type="button"
				>
					<span class="toggle-slider"></span>
				</button>
			</div>
		</div>

		<div class="setting-group">
			<div class="setting-toggle">
				<label for="sassyToggle">
					<span class="setting-label">Sassy Weather Mode 😎</span>
					<span class="setting-description">Get entertaining and sassy weather commentary</span>
				</label>
				<button 
					id="sassyToggle"
					class="toggle-btn {$sassyWeatherMode ? 'active' : ''}" 
					on:click={handleSassyToggle}
					aria-label="Toggle sassy weather mode"
					type="button"
				>
					<span class="toggle-slider"></span>
				</button>
			</div>
		</div>

		<div class="setting-group">
			<div class="setting-toggle">
				<label for="voiceToggle">
					<span class="setting-label">Voice Navigation</span>
					<span class="setting-description">Enable voice guidance for compass navigation</span>
				</label>
				<button 
					id="voiceToggle"
					class="toggle-btn {$voiceNavigationEnabled ? 'active' : ''}" 
					on:click={handleVoiceToggle}
					aria-label="Toggle voice navigation"
					type="button"
				>
					<span class="toggle-slider"></span>
				</button>
			</div>
		</div>

		{#if $voiceNavigationEnabled && availableVoices.length > 0}
			<div class="setting-group">
				<label for="voiceSelect">Voice Selection</label>
				<select id="voiceSelect" bind:value={selectedVoice} on:change={handleVoiceChange}>
					<option value="">Default Voice</option>
					{#each availableVoices as voice}
						<option value={voice.voiceURI}>
							{voice.name} ({voice.lang})
						</option>
					{/each}
				</select>
				<span class="setting-hint">Choose a voice for turn-by-turn navigation.</span>
			</div>
		{/if}
	</div>
>>>>>>> b0318bb3
</div>
{/if}

<style>
.setting-group {
display: flex;
flex-direction: column;
gap: 0.75rem;
margin-bottom: 1.5rem;
}

.setting-group label {
color: var(--card);
font-weight: 600;
font-size: 1rem;
}

.setting-group select {
background: var(--card);
color: var(--text-light);
border: 2px solid var(--accent);
border-radius: var(--button-radius, 12px);
padding: 0.75rem 1rem;
font-size: 1rem;
cursor: pointer;
transition: all 0.2s ease;
}

.setting-group select:hover {
border-color: var(--primary);
background: var(--secondary);
}

.setting-group select:focus {
outline: none;
border-color: var(--primary);
box-shadow: 0 0 0 3px rgba(200, 121, 65, 0.2);
}

.setting-hint {
color: var(--card);
opacity: 0.7;
font-size: 0.875rem;
font-style: italic;
}
</style><|MERGE_RESOLUTION|>--- conflicted
+++ resolved
@@ -1,64 +1,4 @@
 <script>
-<<<<<<< HEAD
-import { createEventDispatcher } from 'svelte';
-import { fade, fly } from 'svelte/transition';
-import { currentTheme } from '$lib/stores/appState';
-
-export let visible = false;
-
-const dispatch = createEventDispatcher();
-
-function handleBackdropClick(e) {
-if (e.target === e.currentTarget) {
-dispatch('close');
-}
-}
-
-// Theme selection
-const themes = [
-{ value: 'naval', label: 'Polished Sailor' },
-{ value: 'sunset', label: 'Sunset Cruise' },
-{ value: 'neon', label: 'Neon City Lights' },
-{ value: 'arctic', label: 'Arctic Dawn' },
-{ value: 'highseas', label: 'High Seas Neon' },
-{ value: 'aurora', label: 'Aurora Mist' },
-{ value: 'arcane', label: 'Arcane Nightfall' },
-{ value: 'solstice', label: 'Solstice Glow' },
-{ value: 'evergreen', label: 'Evergreen Trails' },
-{ value: 'voyager', label: 'Celestial Voyager' },
-{ value: 'monochrome', label: 'Monochrome Focus' },
-{ value: 'playful', label: 'Playful Pop' },
-{ value: 'retro90', label: 'Retro Arcade 90s' },
-{ value: 'groove70', label: 'Sunburst 70s' },
-{ value: 'mojave', label: 'Mojave Drift' },
-{ value: 'atomic50', label: 'Atomic Age 50s' },
-{ value: 'psychedelic60', label: 'Psychedelic 60s' },
-{ value: 'arcade80', label: 'Arcade 80s' },
-{ value: 'y2k00', label: 'Y2K 2000s' },
-{ value: 'metro10', label: 'Metro 2010s' },
-{ value: 'sushi', label: 'Sushi Bar' },
-{ value: 'bbq', label: 'BBQ Pit' },
-{ value: 'cafe', label: 'Coffee Café' }
-];
-</script>
-
-<div id="settingsPanel" class="modal" class:active={visible} on:click={handleBackdropClick} transition:fade={{ duration: 200 }} role="dialog" aria-modal="true" tabindex="-1" on:keydown={(e) => e.key === 'Escape' && dispatch('close')}>
-<div class="modal-content" transition:fly={{ y: 50, duration: 300 }} role="document">
-<div class="modal-header">
-<h3>Settings</h3>
-<button class="close-btn" on:click={() => dispatch('close')} type="button">×</button>
-</div>
-<div class="setting-group">
-<label for="themeSelect">Theme</label>
-<select id="themeSelect" bind:value={$currentTheme}>
-{#each themes as theme}
-<option value={theme.value}>{theme.label}</option>
-{/each}
-</select>
-<span class="setting-hint">Pick a style and we will remember it for next time.</span>
-</div>
-</div>
-=======
 	import { createEventDispatcher, onMount } from 'svelte';
 	import { currentTheme, selectedVoiceUri, showBirdSightings, sassyWeatherMode, voiceNavigationEnabled } from '$lib/stores/appState';
 	import { browser } from '$app/environment';
@@ -249,50 +189,113 @@
 			</div>
 		{/if}
 	</div>
->>>>>>> b0318bb3
 </div>
 {/if}
 
 <style>
-.setting-group {
-display: flex;
-flex-direction: column;
-gap: 0.75rem;
-margin-bottom: 1.5rem;
-}
-
-.setting-group label {
-color: var(--card);
-font-weight: 600;
-font-size: 1rem;
-}
-
-.setting-group select {
-background: var(--card);
-color: var(--text-light);
-border: 2px solid var(--accent);
-border-radius: var(--button-radius, 12px);
-padding: 0.75rem 1rem;
-font-size: 1rem;
-cursor: pointer;
-transition: all 0.2s ease;
-}
-
-.setting-group select:hover {
-border-color: var(--primary);
-background: var(--secondary);
-}
-
-.setting-group select:focus {
-outline: none;
-border-color: var(--primary);
-box-shadow: 0 0 0 3px rgba(200, 121, 65, 0.2);
-}
-
-.setting-hint {
-color: var(--card);
-opacity: 0.7;
-font-size: 0.875rem;
-font-style: italic;
-}
+	/* Component-specific styles scoped by default */
+	.setting-group {
+		margin-bottom: 1.5rem;
+	}
+
+	.setting-group label {
+		display: block;
+		margin-bottom: 0.5rem;
+		font-weight: 600;
+	}
+
+	.setting-hint {
+		display: block;
+		font-size: 0.85rem;
+		margin-top: 0.5rem;
+		opacity: 0.7;
+	}
+
+	.setting-toggle {
+		display: flex;
+		justify-content: space-between;
+		align-items: center;
+		gap: 1rem;
+		padding: 0.75rem;
+		background: rgba(255, 255, 255, 0.05);
+		border-radius: 8px;
+	}
+
+	.setting-toggle label {
+		display: flex;
+		flex-direction: column;
+		margin-bottom: 0;
+	}
+
+	.setting-label {
+		font-weight: 600;
+		font-size: 1rem;
+		margin-bottom: 0.25rem;
+	}
+
+	.setting-description {
+		font-size: 0.85rem;
+		opacity: 0.7;
+		font-weight: normal;
+	}
+
+	.toggle-btn {
+		position: relative;
+		width: 48px;
+		height: 24px;
+		background: rgba(0, 0, 0, 0.3);
+		border: 1px solid rgba(255, 255, 255, 0.2);
+		border-radius: 12px;
+		cursor: pointer;
+		transition: all 0.3s cubic-bezier(0.4, 0, 0.2, 1);
+		padding: 0;
+		flex-shrink: 0;
+	}
+
+	.toggle-btn:hover {
+		background: rgba(0, 0, 0, 0.4);
+		box-shadow: 0 0 0 2px rgba(255, 255, 255, 0.1);
+	}
+
+	.toggle-btn.active {
+		background: var(--primary);
+		border-color: var(--primary);
+	}
+
+	.toggle-btn.active:hover {
+		filter: brightness(1.1);
+	}
+
+	.toggle-slider {
+		position: absolute;
+		top: 2px;
+		left: 2px;
+		width: 18px;
+		height: 18px;
+		background: white;
+		border-radius: 50%;
+		transition: transform 0.3s cubic-bezier(0.4, 0, 0.2, 1);
+		box-shadow: 0 2px 4px rgba(0, 0, 0, 0.3);
+		pointer-events: none;
+	}
+
+	.toggle-btn.active .toggle-slider {
+		transform: translateX(24px);
+	}
+
+	select {
+		width: 100%;
+		padding: 0.75rem;
+		border-radius: 8px;
+		border: 2px solid rgba(255, 255, 255, 0.2);
+		background: rgba(255, 255, 255, 0.05);
+		color: inherit;
+		font-size: 1rem;
+		cursor: pointer;
+	}
+
+	select:focus {
+		outline: none;
+		border-color: var(--primary);
+	}
 </style>