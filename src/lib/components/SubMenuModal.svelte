<script>
<<<<<<< HEAD
import { createEventDispatcher } from 'svelte';
import { fade, fly } from 'svelte/transition';

export let title = 'Categories';
export let items = [];
export let onSelectItem = () => {};
export let visible = false;

const dispatch = createEventDispatcher();

function handleSelect(item) {
onSelectItem(item);
dispatch('close');
}

function handleBackdropClick(e) {
if (e.target === e.currentTarget) {
dispatch('close');
}
}
</script>

<div class="modal" class:active={visible} on:click={handleBackdropClick} transition:fade={{ duration: 200 }} role="dialog" aria-modal="true" tabindex="-1" on:keydown={(e) => e.key === 'Escape' && dispatch('close')}>
<div class="modal-content" transition:fly={{ y: 50, duration: 300 }} role="document">
<div class="modal-header">
<h3>{title}</h3>
<button class="close-btn" on:click={() => dispatch('close')} type="button">×</button>
</div>
<div class="subMenuList">
{#each items as item}
<button 
class="sub-menu-item"
on:click={() => handleSelect(item)}
type="button"
>
{item.name}
</button>
{/each}
</div>
</div>
=======
	import { createEventDispatcher } from 'svelte';
	import { fade, fly } from 'svelte/transition';
	
	const dispatch = createEventDispatcher();
	
	// Props
	let { visible = false, title = 'Categories', items = [], onSelectItem = () => {} } = $props();
	
	function handleSelect(item) {
		onSelectItem(item);
		dispatch('close');
	}
	
	function handleBackdropClick(e) {
		if (e.target === e.currentTarget) {
			dispatch('close');
		}
	}
</script>

{#if visible}
<div class="modal active" on:click={handleBackdropClick} transition:fade={{ duration: 200 }} role="dialog" aria-modal="true" tabindex="-1" on:keydown={(e) => e.key === 'Escape' && dispatch('close')}>
	<div class="modal-content" transition:fly={{ y: 50, duration: 300 }} role="document">
		<div class="modal-header">
			<h3>{title}</h3>
			<button class="close-btn" on:click={() => dispatch('close')} type="button">×</button>
		</div>
		<div class="subMenuList">
			{#each items as item}
				<button 
					class="sub-menu-item"
					on:click={() => handleSelect(item)}
					type="button"
				>
					{item.name}
				</button>
			{/each}
		</div>
	</div>
>>>>>>> b0318bb3
</div>
{/if}

<style>
.subMenuList {
display: grid;
grid-template-columns: repeat(auto-fill, minmax(140px, 1fr));
gap: 0.6rem;
padding: 0.5rem 0;
}

.sub-menu-item {
background: linear-gradient(135deg, var(--card) 0%, var(--secondary) 100%);
color: var(--text-light);
border: none;
border-radius: var(--button-radius, 12px);
padding: 0.9rem 0.7rem;
font-size: 0.95rem;
font-weight: 600;
font-family: var(--font-secondary);
cursor: pointer;
transition: all 0.3s cubic-bezier(0.4, 0, 0.2, 1);
box-shadow: 0 4px 12px rgba(0, 0, 0, 0.15);
position: relative;
overflow: hidden;
}

.sub-menu-item::before {
content: '';
position: absolute;
top: 0;
left: -100%;
width: 100%;
height: 100%;
background: linear-gradient(90deg, transparent, rgba(255, 255, 255, 0.2), transparent);
transition: left 0.5s;
}

.sub-menu-item:hover {
transform: translateY(-3px) scale(1.02);
box-shadow: 0 8px 20px rgba(0, 0, 0, 0.25);
}

.sub-menu-item:hover::before {
left: 100%;
}

.sub-menu-item:active {
transform: translateY(-1px) scale(0.98);
}
</style><|MERGE_RESOLUTION|>--- conflicted
+++ resolved
@@ -1,46 +1,4 @@
 <script>
-<<<<<<< HEAD
-import { createEventDispatcher } from 'svelte';
-import { fade, fly } from 'svelte/transition';
-
-export let title = 'Categories';
-export let items = [];
-export let onSelectItem = () => {};
-export let visible = false;
-
-const dispatch = createEventDispatcher();
-
-function handleSelect(item) {
-onSelectItem(item);
-dispatch('close');
-}
-
-function handleBackdropClick(e) {
-if (e.target === e.currentTarget) {
-dispatch('close');
-}
-}
-</script>
-
-<div class="modal" class:active={visible} on:click={handleBackdropClick} transition:fade={{ duration: 200 }} role="dialog" aria-modal="true" tabindex="-1" on:keydown={(e) => e.key === 'Escape' && dispatch('close')}>
-<div class="modal-content" transition:fly={{ y: 50, duration: 300 }} role="document">
-<div class="modal-header">
-<h3>{title}</h3>
-<button class="close-btn" on:click={() => dispatch('close')} type="button">×</button>
-</div>
-<div class="subMenuList">
-{#each items as item}
-<button 
-class="sub-menu-item"
-on:click={() => handleSelect(item)}
-type="button"
->
-{item.name}
-</button>
-{/each}
-</div>
-</div>
-=======
 	import { createEventDispatcher } from 'svelte';
 	import { fade, fly } from 'svelte/transition';
 	
@@ -80,55 +38,54 @@
 			{/each}
 		</div>
 	</div>
->>>>>>> b0318bb3
 </div>
 {/if}
 
 <style>
-.subMenuList {
-display: grid;
-grid-template-columns: repeat(auto-fill, minmax(140px, 1fr));
-gap: 0.6rem;
-padding: 0.5rem 0;
-}
-
-.sub-menu-item {
-background: linear-gradient(135deg, var(--card) 0%, var(--secondary) 100%);
-color: var(--text-light);
-border: none;
-border-radius: var(--button-radius, 12px);
-padding: 0.9rem 0.7rem;
-font-size: 0.95rem;
-font-weight: 600;
-font-family: var(--font-secondary);
-cursor: pointer;
-transition: all 0.3s cubic-bezier(0.4, 0, 0.2, 1);
-box-shadow: 0 4px 12px rgba(0, 0, 0, 0.15);
-position: relative;
-overflow: hidden;
-}
-
-.sub-menu-item::before {
-content: '';
-position: absolute;
-top: 0;
-left: -100%;
-width: 100%;
-height: 100%;
-background: linear-gradient(90deg, transparent, rgba(255, 255, 255, 0.2), transparent);
-transition: left 0.5s;
-}
-
-.sub-menu-item:hover {
-transform: translateY(-3px) scale(1.02);
-box-shadow: 0 8px 20px rgba(0, 0, 0, 0.25);
-}
-
-.sub-menu-item:hover::before {
-left: 100%;
-}
-
-.sub-menu-item:active {
-transform: translateY(-1px) scale(0.98);
-}
+	.subMenuList {
+		display: grid;
+		grid-template-columns: repeat(auto-fill, minmax(140px, 1fr));
+		gap: 0.6rem;
+		padding: 0.5rem 0;
+	}
+	
+	.sub-menu-item {
+		background: linear-gradient(135deg, var(--card) 0%, var(--secondary) 100%);
+		color: var(--text-light);
+		border: none;
+		border-radius: var(--button-radius, 12px);
+		padding: 0.9rem 0.7rem;
+		font-size: 0.95rem;
+		font-weight: 600;
+		font-family: var(--font-secondary);
+		cursor: pointer;
+		transition: all 0.3s cubic-bezier(0.4, 0, 0.2, 1);
+		box-shadow: 0 4px 12px rgba(0, 0, 0, 0.15);
+		position: relative;
+		overflow: hidden;
+	}
+	
+	.sub-menu-item::before {
+		content: '';
+		position: absolute;
+		top: 0;
+		left: -100%;
+		width: 100%;
+		height: 100%;
+		background: linear-gradient(90deg, transparent, rgba(255, 255, 255, 0.2), transparent);
+		transition: left 0.5s;
+	}
+	
+	.sub-menu-item:hover {
+		transform: translateY(-3px) scale(1.02);
+		box-shadow: 0 8px 20px rgba(0, 0, 0, 0.25);
+	}
+	
+	.sub-menu-item:hover::before {
+		left: 100%;
+	}
+	
+	.sub-menu-item:active {
+		transform: translateY(-1px) scale(0.98);
+	}
 </style>