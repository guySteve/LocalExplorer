--- conflicted
+++ resolved
@@ -1,88 +1,4 @@
 <script>
-<<<<<<< HEAD
-import { createEventDispatcher } from 'svelte';
-import { fade, fly } from 'svelte/transition';
-import { calculateDistance } from '$lib/utils/api';
-
-export let title = 'Results';
-export let results = [];
-export let onSelectPlace = (place) => {};
-export let onLoadMore = null;
-export let loading = false;
-export let visible = false;
-
-const dispatch = createEventDispatcher();
-
-function handleBackdropClick(e) {
-if (e.target === e.currentTarget) {
-dispatch('close');
-}
-}
-
-function handlePlaceClick(place) {
-onSelectPlace(place);
-}
-
-function formatDistance(meters) {
-if (!meters) return '';
-const km = meters / 1000;
-return km < 1 ? "${meters.toFixed(0)}m away" : "${km.toFixed(1)}km away";
-}
-</script>
-
-<div class="modal" class:active={visible} on:click={handleBackdropClick} transition:fade={{ duration: 200 }} role="dialog" aria-modal="true" tabindex="-1" on:keydown={(e) => e.key === 'Escape' && dispatch('close')}>
-<div class="modal-content" transition:fly={{ y: 50, duration: 300 }} role="document">
-<div class="modal-header">
-<h3>{title}</h3>
-<button class="close-btn" on:click={() => dispatch('close')} type="button">×</button>
-</div>
-
-{#if loading}
-<div class="loading-state">
-<div class="spinner"></div>
-<p>🔍 Searching all sources...</p>
-</div>
-{:else if results.length === 0}
-<div class="empty-state">
-<p>No results found nearby. Try adjusting your location or search criteria.</p>
-</div>
-{:else}
-<div class="results-list">
-{#each results as place}
-<button 
-class="results-item"
-on:click={() => handlePlaceClick(place)}
-type="button"
->
-<div class="results-info">
-<h4>{place.name}</h4>
-{#if place.rating}
-<div class="rating">⭐ {place.rating.toFixed(1)}</div>
-{/if}
-{#if place.vicinity || place.formatted_address}
-<p class="address">{place.vicinity || place.formatted_address}</p>
-{/if}
-{#if place.distance}
-<p class="distance">📍 {formatDistance(place.distance)}</p>
-{/if}
-</div>
-</button>
-{/each}
-</div>
-
-{#if onLoadMore}
-<button 
-class="load-more-btn"
-on:click={onLoadMore}
-disabled={loading}
-type="button"
->
-{loading ? 'Loading...' : 'Load More Results'}
-</button>
-{/if}
-{/if}
-</div>
-=======
 	import { createEventDispatcher } from 'svelte';
 	import { fade, fly } from 'svelte/transition';
 	import { calculateDistance } from '$lib/utils/api';
@@ -189,110 +105,138 @@
 			{/if}
 		{/if}
 	</div>
->>>>>>> b0318bb3
 </div>
 {/if}
 
 <style>
-.loading-state {
-text-align: center;
-padding: 2rem 1rem;
-color: var(--card);
-}
-
-.spinner {
-border: 4px solid rgba(0, 0, 0, 0.1);
-border-left-color: var(--primary);
-border-radius: 50%;
-width: 40px;
-height: 40px;
-animation: spin 1s linear infinite;
-margin: 0 auto 1rem;
-}
-
-@keyframes spin {
-to { transform: rotate(360deg); }
-}
-
-.empty-state {
-text-align: center;
-padding: 2rem 1rem;
-color: var(--card);
-}
-
-.results-list {
-display: flex;
-flex-direction: column;
-gap: 0.5rem;
-max-height: 60vh;
-overflow-y: auto;
-}
-
-.results-item {
-width: 100%;
-background: linear-gradient(135deg, var(--card) 0%, var(--secondary) 100%);
-color: var(--text-light);
-border: none;
-border-radius: var(--button-radius, 12px);
-padding: 0.9rem;
-cursor: pointer;
-transition: all 0.3s cubic-bezier(0.4, 0, 0.2, 1);
-box-shadow: 0 4px 12px rgba(0, 0, 0, 0.15);
-text-align: left;
-}
-
-.results-item:hover {
-transform: translateY(-2px);
-box-shadow: 0 8px 20px rgba(0, 0, 0, 0.25);
-}
-
-.results-item:active {
-transform: translateY(0);
-}
-
-.results-info h4 {
-margin: 0 0 0.25rem 0;
-font-size: 1rem;
-font-weight: 600;
-}
-
-.rating {
-font-size: 0.85rem;
-margin-bottom: 0.25rem;
-}
-
-.address {
-font-size: 0.8rem;
-opacity: 0.9;
-margin: 0.25rem 0;
-}
-
-.distance {
-font-size: 0.75rem;
-opacity: 0.8;
-margin: 0.25rem 0 0 0;
-}
-
-.load-more-btn {
-width: 100%;
-margin-top: 1rem;
-padding: 0.75rem;
-background: var(--primary);
-color: var(--text-light);
-border: none;
-border-radius: var(--button-radius, 12px);
-font-weight: 600;
-cursor: pointer;
-transition: all 0.2s ease;
-}
-
-.load-more-btn:hover:not(:disabled) {
-transform: translateY(-2px);
-box-shadow: 0 4px 12px rgba(0, 0, 0, 0.2);
-}
-
-.load-more-btn:disabled {
-opacity: 0.6;
-cursor: not-allowed;
-}
+	.loading-state, .empty-state {
+		text-align: center;
+		padding: 3rem 2rem;
+		color: var(--card);
+	}
+	
+	.spinner {
+		width: 40px;
+		height: 40px;
+		border: 4px solid var(--accent);
+		border-top-color: var(--primary);
+		border-radius: 50%;
+		animation: spin 1s linear infinite;
+		margin: 0 auto 1rem;
+	}
+	
+	@keyframes spin {
+		to { transform: rotate(360deg); }
+	}
+	
+	.results-list {
+		max-height: 60vh;
+		overflow-y: auto;
+		padding: 0.5rem 0;
+	}
+	
+	.result-card {
+		background: rgba(255, 255, 255, 0.05);
+		backdrop-filter: blur(10px);
+		border: 1px solid rgba(200, 121, 65, 0.2);
+		border-radius: var(--button-radius, 12px);
+		padding: 1rem;
+		margin-bottom: 0.75rem;
+		cursor: pointer;
+		transition: all 0.3s cubic-bezier(0.4, 0, 0.2, 1);
+		box-shadow: 0 2px 8px rgba(0, 0, 0, 0.1);
+	}
+	
+	.result-card:hover {
+		transform: translateY(-2px);
+		box-shadow: 0 8px 20px rgba(0, 0, 0, 0.15);
+		border-color: var(--primary);
+		background: rgba(255, 255, 255, 0.08);
+	}
+	
+	.result-header {
+		display: flex;
+		justify-content: space-between;
+		align-items: flex-start;
+		margin-bottom: 0.5rem;
+		gap: 0.5rem;
+	}
+	
+	.result-header h4 {
+		margin: 0;
+		color: var(--card);
+		font-size: 1.05rem;
+		font-weight: 600;
+		flex: 1;
+	}
+	
+	.provider-badge {
+		background: var(--accent);
+		color: var(--text-light);
+		padding: 0.2rem 0.5rem;
+		border-radius: 4px;
+		font-size: 0.7rem;
+		font-weight: 600;
+		text-transform: uppercase;
+		white-space: nowrap;
+	}
+	
+	.result-date {
+		color: var(--primary);
+		font-weight: 600;
+		margin-bottom: 0.4rem;
+		font-size: 0.9rem;
+	}
+	
+	.result-address {
+		margin: 0.25rem 0;
+		color: var(--card);
+		opacity: 0.8;
+		font-size: 0.9rem;
+	}
+	
+	.result-categories {
+		margin: 0.25rem 0;
+		color: var(--accent);
+		font-size: 0.85rem;
+	}
+	
+	.result-rating {
+		margin: 0.25rem 0;
+		color: var(--primary);
+		font-size: 0.9rem;
+		font-weight: 600;
+	}
+	
+	.result-distance {
+		margin: 0.25rem 0;
+		color: var(--primary);
+		font-size: 0.85rem;
+		font-weight: 600;
+	}
+	
+	.load-more-btn {
+		width: 100%;
+		padding: 0.9rem;
+		margin-top: 1rem;
+		background: var(--primary);
+		color: var(--text-light);
+		border: none;
+		border-radius: var(--button-radius, 12px);
+		font-size: 1rem;
+		font-weight: 600;
+		cursor: pointer;
+		transition: all 0.3s ease;
+		box-shadow: 0 4px 12px rgba(0, 0, 0, 0.15);
+	}
+	
+	.load-more-btn:hover:not(:disabled) {
+		transform: translateY(-2px);
+		box-shadow: 0 6px 18px rgba(0, 0, 0, 0.2);
+	}
+	
+	.load-more-btn:disabled {
+		opacity: 0.6;
+		cursor: not-allowed;
+	}
 </style>